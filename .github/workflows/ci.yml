name: CI

on:
  push:
    branches: main
  pull_request:
    branches: main

jobs:
  test:
    name: Node.js Tests
    strategy:
      matrix:
<<<<<<< HEAD
        os: [windows-latest, ubuntu-latest]
        node: [18.x, 20.x]
    runs-on: ${{ matrix.os }}
=======
        node: [16.x, 18.x, 20.x, 22.x]
>>>>>>> 2e373b27
    steps:
      - uses: actions/checkout@v2
        with:
          submodules: true
      - name: Use Node.js ${{ matrix.node }}
        uses: actions/setup-node@v2
        with:
          node-version: ${{ matrix.node }}
      - name: Setup Chomp
        uses: guybedford/chomp-action@v1
        env:
          GITHUB_TOKEN: ${{ secrets.GITHUB_TOKEN }}
      - run: npm install
      - run: chomp lint
      - run: chomp test
  deno-test:
    name: Deno Tests
    runs-on: ubuntu-latest
    strategy:
      matrix:
        deno: ['1']
    steps:
      - uses: actions/checkout@v2
        with:
          submodules: true
      - name: Setup Chomp
        uses: guybedford/chomp-action@v1
        env:
          GITHUB_TOKEN: ${{ secrets.GITHUB_TOKEN }}
      - uses: denoland/setup-deno@v1
        with:
          deno-version: ${{ matrix.deno }}
      - run: deno test --allow-env --allow-net --allow-read test/deno_test.ts
      - run: npm install
      - run: chomp deno:test<|MERGE_RESOLUTION|>--- conflicted
+++ resolved
@@ -11,13 +11,9 @@
     name: Node.js Tests
     strategy:
       matrix:
-<<<<<<< HEAD
         os: [windows-latest, ubuntu-latest]
-        node: [18.x, 20.x]
+        node: [16.x, 18.x, 20.x, 22.x]
     runs-on: ${{ matrix.os }}
-=======
-        node: [16.x, 18.x, 20.x, 22.x]
->>>>>>> 2e373b27
     steps:
       - uses: actions/checkout@v2
         with:
