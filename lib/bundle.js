--- conflicted
+++ resolved
@@ -61,8 +61,6 @@
     ui.log('err', e.stack || e);
   });
 };
-
-<<<<<<< HEAD
 function extractOperations(args) {
   var i;
   var operations = [];
@@ -170,8 +168,6 @@
   return operatorFunction;
 }
 
-=======
->>>>>>> 621b1149
 // options.inject, options.sourceMaps, options.minify
 exports.bundle = function(moduleExpression, fileName, opts) {
 
@@ -224,29 +220,12 @@
     var operationPromise = Promise.resolve(trace.tree);
     operations.forEach(function(op) {
       operationPromise = operationPromise
-<<<<<<< HEAD
         .then(function(curTree) {
           return systemBuilder.trace(op.moduleName)
             .then(function(nextTrace) {
               var operatorFunction = getOperatorFunc(op);
               return operatorFunction(curTree, nextTrace.tree);
             });
-=======
-      .then(function(curTree) {
-        return systemBuilder.trace(op.moduleName)
-        .then(function(nextTrace) {
-
-          var operatorFunction;
-
-          if (op.operator === '+')
-            operatorFunction = systemBuilder.addTrees;
-          else if (op.operator === '-')
-            operatorFunction = systemBuilder.subtractTrees;
-          else
-            throw 'Unknown operator ' + op.operator;
-
-          return operatorFunction(curTree, nextTrace.tree);
->>>>>>> 621b1149
         });
     });
 
@@ -271,7 +250,8 @@
   .then(function() {
     delete config.loader.depCache;
   })
-  .then(config.save).then(function() {
+  .then(config.save)
+  .then(function() {
     logBuild(path.relative(process.cwd(), fileName), opts);
   })
   .catch(function(e) {
