/*
 *   Copyright 2014-2015 Guy Bedford (http://guybedford.com)
 *
 *   Licensed under the Apache License, Version 2.0 (the "License");
 *   you may not use this file except in compliance with the License.
 *   You may obtain a copy of the License at
 *
 *       http://www.apache.org/licenses/LICENSE-2.0
 *
 *   Unless required by applicable law or agreed to in writing, software
 *   distributed under the License is distributed on an "AS IS" BASIS,
 *   WITHOUT WARRANTIES OR CONDITIONS OF ANY KIND, either express or implied.
 *   See the License for the specific language governing permissions and
 *   limitations under the License.
 */
var ui = require('./ui');
var path = require('path');
var config = require('./config');
var Builder = require('systemjs-builder');
var fs = require('fs');
var asp = require('rsvp').denodeify;

exports.depCache = function(moduleName) {
  var systemBuilder = new Builder();

  return config.load()
  .then(function() {
    moduleName = moduleName || config.loader.main;
  })
  .then(function() {
    ui.log('info', 'Injecting the traced dependency tree for `' + moduleName + '`...');

    // trace the starting module
    var cfg = config.loader.getConfig();
    cfg.baseURL = path.relative(process.cwd(), config.pjson.baseURL);

    return systemBuilder.trace(moduleName, cfg);
  })
  .then(function(output) {
    var traceTree = output.tree;
    moduleName = output.moduleName;
    var depCache = config.loader.depCache = config.loader.depCache || {};
<<<<<<< HEAD
=======
    var getDeps = function(dep) { return traceTree[d].depMap[dep]; };
    for (var d in traceTree) {
      var deps = traceTree[d].deps.map(getDeps);
>>>>>>> 4f64f862

    function mapDeps(dep) {
      return this.traceTree[this.d].depMap[dep];
    }

    for (var d in traceTree) {
      if (traceTree.hasOwnProperty(d)) {
        var deps = traceTree[d].deps.map(mapDeps, {d: d, traceTree: traceTree});
        if (deps.length)
          depCache[d] = deps;
      }
    }
  })
  .then(config.save)
  .then(function() {
    ui.log('ok', 'Depenency tree injected');
  })
  .catch(function(e) {
    ui.log('err', e.stack || e);
  });
};

<<<<<<< HEAD
// options.inject, options.sourceMaps, options.minify
exports.bundle = function(moduleExpression, fileName, opts) {
  var args = moduleExpression.split(' ');
  var systemBuilder = new Builder();

  var firstModule = args[0];

  var operations = extractOperations(args);
=======
function extractOperations(args) {
}

function extractBundleName(fileName) {
  return path.relative(config.pjson.baseURL, fileName.replace(/\.js$/, '')).replace(/\\/g, '/');
}

// options.inject, options.sourceMaps, options.minify
exports.bundle = function(moduleExpression, fileName, opts) {
  systemBuilder.reset();
>>>>>>> 4f64f862

  return config.load()
  .then(function() {
    fileName = fileName || path.resolve(config.pjson.baseURL, 'build.js');

    if (!opts.sourceMaps)
      return removeExistingSourceMap(fileName);
  })
  .then(function() {
    ui.log('info', 'Building the bundle tree for `' + moduleExpression + '`...');

    // trace the starting module
    var cfg = config.loader.getConfig();
    cfg.baseURL = path.relative(process.cwd(), config.pjson.baseURL);

    return cfg;
  })
<<<<<<< HEAD
  .then(function(trace) {

    // if there are no other operations, then we have the final tree
    if (!operations.length)
      return trace.tree;

    // chain the operations, applying them with the trace of the next module
    var operationPromise = Promise.resolve(trace.tree);
    operations.forEach(function(op) {
      operationPromise = operationPromise
      .then(function(curTree) {
        return systemBuilder.trace(op.moduleName)
        .then(function(nextTrace) {

          var operatorFunction;

          if (op.operator === '+')
            operatorFunction = systemBuilder.addTrees;
          else if (op.operator === '-')
            operatorFunction = systemBuilder.subtractTrees;
          else
            throw 'Unknown operator ' + op.operator;

          return operatorFunction(curTree, nextTrace.tree);
        });
      });
    });

    return operationPromise;
=======
  .then(function(cfg) {
    return systemBuilder.buildExpression(moduleExpression, cfg);
>>>>>>> 4f64f862
  })
  .then(function(buildTree) {
    if (opts.inject) {
      // Add the bundle to config if the inject flag was given.
      var bundleName = extractBundleName(fileName);
      if (!config.loader.bundles) {
        config.loader.bundles = {};
      }
      config.loader.bundles[bundleName] = Object.keys(buildTree).filter(function(moduleName) {
        return buildTree[moduleName].metadata.build !== false;
      });
      ui.log('ok', '`' + bundleName + '` added to config bundles.');
    }
    if (!('lowResSourceMaps' in opts))
      opts.lowResSourceMaps = true;
    return systemBuilder.buildTree(buildTree, fileName, opts);
  })
  .then(function() {
    delete config.loader.depCache;
  })
  .then(config.save)
  .then(function() {
    logBuild(path.relative(process.cwd(), fileName), opts);
  })
  .catch(function(e) {
    ui.log('err', e.stack || e);
    throw e;
  });
};

exports.unbundle = function() {
  return config.load()
  .then(function() {
    config.loader.bundles = {};
    config.loader.depCache = {};
    return config.save();
  })
  .then(function() {
    ui.log('ok', 'Bundle configuration removed.');
  });
};

function logBuild(outFile, opts) {
  var resolution = opts.lowResSourceMaps ? '' : 'high-res ';
  ui.log('ok', 'Built into `' + outFile + '`' +
    (opts.sourceMaps ? ' with ' + resolution + 'source maps' : '') + ', ' +
    (opts.minify ? '' : 'un') + 'minified' +
    (opts.minify ? (opts.mangle ? ', ' : ', un') + 'mangled.' : '.'));
}

// options.minify, options.sourceMaps
exports.bundleSFX = function(moduleName, fileName, opts) {
  if (fileName === '+' || fileName === '-') {
    ui.log('err', 'Bundle arithmetic is not supported for SFX builds. Use standard bundling to support dynamic loading.');
    return Promise.reject();
  }

  var systemBuilder = new Builder();

  return config.load()
  .then(function() {
    fileName = fileName || path.resolve(config.pjson.baseURL, 'build.js');

    if (!opts.sourceMaps)
      return removeExistingSourceMap(fileName);
  })
  .then(function() {
    ui.log('info', 'Building the single-file sfx bundle for `' + moduleName + '`...');

    // trace the starting module
    var cfg = config.loader.getConfig();
    cfg.baseURL = path.relative(process.cwd(), config.pjson.baseURL);

    opts.config = cfg;
    if (!('lowResSourceMaps' in opts))
      opts.lowResSourceMaps = true;

    return systemBuilder.buildSFX(moduleName, fileName, opts);
  })
  .then(function() {
    logBuild(path.relative(process.cwd(), fileName), opts);
  })
  .catch(function(e) {
    ui.log('err', e.stack || e);
    throw e;
  });
};

function extractOperations(args) {
  var operations = [];

  for (var i = 1; i < args.length - 1; i = i + 2) {
    var operator = args[i];
    var moduleName = args[i + 1];

    operations.push({
      operator: operator,
      moduleName: moduleName
    });
  }

  return operations;
}

function extractBundleName(fileName) {
  return path.relative(config.pjson.baseURL, fileName.replace(/\.js$/, '')).replace(/\\/g, '/');
}

function removeExistingSourceMap(fileName) {
  return asp(fs.unlink)(fileName + '.map')
  .catch(function(e) {
    if (e.code === 'ENOENT')
      return;
    throw e;
  });
}<|MERGE_RESOLUTION|>--- conflicted
+++ resolved
@@ -19,6 +19,7 @@
 var Builder = require('systemjs-builder');
 var fs = require('fs');
 var asp = require('rsvp').denodeify;
+var extend = require('./common').extend;
 
 exports.depCache = function(moduleName) {
   var systemBuilder = new Builder();
@@ -33,31 +34,14 @@
     // trace the starting module
     var cfg = config.loader.getConfig();
     cfg.baseURL = path.relative(process.cwd(), config.pjson.baseURL);
+    systemBuilder.config(cfg);
 
-    return systemBuilder.trace(moduleName, cfg);
+    return systemBuilder.trace(moduleName);
   })
   .then(function(output) {
-    var traceTree = output.tree;
     moduleName = output.moduleName;
     var depCache = config.loader.depCache = config.loader.depCache || {};
-<<<<<<< HEAD
-=======
-    var getDeps = function(dep) { return traceTree[d].depMap[dep]; };
-    for (var d in traceTree) {
-      var deps = traceTree[d].deps.map(getDeps);
->>>>>>> 4f64f862
-
-    function mapDeps(dep) {
-      return this.traceTree[this.d].depMap[dep];
-    }
-
-    for (var d in traceTree) {
-      if (traceTree.hasOwnProperty(d)) {
-        var deps = traceTree[d].deps.map(mapDeps, {d: d, traceTree: traceTree});
-        if (deps.length)
-          depCache[d] = deps;
-      }
-    }
+    extend(depCache, systemBuilder.getDepCache(output.tree));
   })
   .then(config.save)
   .then(function() {
@@ -68,27 +52,9 @@
   });
 };
 
-<<<<<<< HEAD
 // options.inject, options.sourceMaps, options.minify
 exports.bundle = function(moduleExpression, fileName, opts) {
-  var args = moduleExpression.split(' ');
   var systemBuilder = new Builder();
-
-  var firstModule = args[0];
-
-  var operations = extractOperations(args);
-=======
-function extractOperations(args) {
-}
-
-function extractBundleName(fileName) {
-  return path.relative(config.pjson.baseURL, fileName.replace(/\.js$/, '')).replace(/\\/g, '/');
-}
-
-// options.inject, options.sourceMaps, options.minify
-exports.bundle = function(moduleExpression, fileName, opts) {
-  systemBuilder.reset();
->>>>>>> 4f64f862
 
   return config.load()
   .then(function() {
@@ -104,42 +70,8 @@
     var cfg = config.loader.getConfig();
     cfg.baseURL = path.relative(process.cwd(), config.pjson.baseURL);
 
-    return cfg;
-  })
-<<<<<<< HEAD
-  .then(function(trace) {
-
-    // if there are no other operations, then we have the final tree
-    if (!operations.length)
-      return trace.tree;
-
-    // chain the operations, applying them with the trace of the next module
-    var operationPromise = Promise.resolve(trace.tree);
-    operations.forEach(function(op) {
-      operationPromise = operationPromise
-      .then(function(curTree) {
-        return systemBuilder.trace(op.moduleName)
-        .then(function(nextTrace) {
-
-          var operatorFunction;
-
-          if (op.operator === '+')
-            operatorFunction = systemBuilder.addTrees;
-          else if (op.operator === '-')
-            operatorFunction = systemBuilder.subtractTrees;
-          else
-            throw 'Unknown operator ' + op.operator;
-
-          return operatorFunction(curTree, nextTrace.tree);
-        });
-      });
-    });
-
-    return operationPromise;
-=======
-  .then(function(cfg) {
-    return systemBuilder.buildExpression(moduleExpression, cfg);
->>>>>>> 4f64f862
+    systemBuilder.config(cfg);
+    return systemBuilder.traceExpression(moduleExpression);
   })
   .then(function(buildTree) {
     if (opts.inject) {
@@ -228,22 +160,6 @@
   });
 };
 
-function extractOperations(args) {
-  var operations = [];
-
-  for (var i = 1; i < args.length - 1; i = i + 2) {
-    var operator = args[i];
-    var moduleName = args[i + 1];
-
-    operations.push({
-      operator: operator,
-      moduleName: moduleName
-    });
-  }
-
-  return operations;
-}
-
 function extractBundleName(fileName) {
   return path.relative(config.pjson.baseURL, fileName.replace(/\.js$/, '')).replace(/\\/g, '/');
 }
