--- conflicted
+++ resolved
@@ -264,7 +264,6 @@
 // options.minify, options.sourceMaps
 exports.bundleSFX = function (moduleName, fileName, opts) {
   return config.load()
-<<<<<<< HEAD
     .then(function () {
       fileName = fileName || path.resolve(config.pjson.baseURL, 'build.js');
 
@@ -284,7 +283,6 @@
 
       return systemBuilder.buildSFX(moduleName, fileName, opts);
     })
-    .then(config.save)
     .then(function () {
       logBuild(path.relative(process.cwd(), fileName), opts);
     })
@@ -292,34 +290,6 @@
       ui.log('err', e.stack || e);
       throw e;
     });
-=======
-  .then(function() {
-    fileName = fileName || path.resolve(config.pjson.baseURL, 'build.js');
-
-    if (!opts.sourceMaps)
-      return removeExistingSourceMap(fileName);
-  })
-  .then(function() {
-    ui.log('info', 'Building the single-file sfx bundle for `' + moduleName + '`...');
-
-    // trace the starting module
-    var cfg = config.loader.getConfig();
-    cfg.baseURL = path.relative(process.cwd(), config.pjson.baseURL);
-
-    opts.config = cfg;
-    if (!('lowResSourceMaps' in opts))
-      opts.lowResSourceMaps = true;
-
-    return systemBuilder.buildSFX(moduleName, fileName, opts);
-  })
-  .then(function() {
-    logBuild(path.relative(process.cwd(), fileName), opts);
-  })
-  .catch(function(e) {
-    ui.log('err', e.stack || e);
-    throw e;
-  });
->>>>>>> 03ba8987
 };
 
 function removeExistingSourceMap(fileName) {
