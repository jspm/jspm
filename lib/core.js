--- conflicted
+++ resolved
@@ -39,20 +39,12 @@
 var systemVersion = 'master';
 
 var tPackages = {
-<<<<<<< HEAD
   'babel':           'npm:babel-core@^5.4.3',
   'babel-runtime':   'npm:babel-runtime@^5.4.3',
   'core-js':         'npm:core-js@^0.9.10',
   'traceur':         'github:jmcriffey/bower-traceur@0.0.89',
-  'traceur-runtime': 'github:jmcriffey/bower-traceur-runtime@0.0.89'
-=======
-  'babel':           'npm:babel-core@^5.1.13',
-  'babel-runtime':   'npm:babel-runtime@^5.1.13',
-  'core-js':         'npm:core-js@^0.9.4',
-  'traceur':         'github:jmcriffey/bower-traceur@0.0.88',
-  'traceur-runtime': 'github:jmcriffey/bower-traceur-runtime@0.0.88',
+  'traceur-runtime': 'github:jmcriffey/bower-traceur-runtime@0.0.89',
   'typescript':      'github:mhegazy/typescript@v1.5-beta2'
->>>>>>> ae79b727
 };
 
 exports.run = function(moduleName) {
@@ -325,11 +317,7 @@
   })
   .then(function(files) {
     return Promise.all(files.filter(function(file) {
-<<<<<<< HEAD
-      return file.match(/^(system-csp|system-csp-production|system|es6-module-loader|traceur|babel|polyfills)/);
-=======
-      return file.match(/^(system-csp|system|es6-module-loader|traceur|babel|typescript)/);
->>>>>>> ae79b727
+      return file.match(/^(system-csp|system-csp-production|system|es6-module-loader|traceur|babel|polyfills|typescript)/);
     }).map(function(file) {
       return asp(fs.unlink)(path.resolve(config.pjson.packages, file));
     }));
